package gost

import (
	"bufio"
	"encoding/base64"
	"fmt"
	"net"
	"net/http"
	"net/http/httputil"
	"net/url"
	"strings"
	"time"

	"github.com/go-log/log"
)

type httpConnector struct {
	User *url.Userinfo
}

// HTTPConnector creates a Connector for HTTP proxy client.
// It accepts an optional auth info for HTTP Basic Authentication.
func HTTPConnector(user *url.Userinfo) Connector {
	return &httpConnector{User: user}
}

func (c *httpConnector) Connect(conn net.Conn, addr string) (net.Conn, error) {
	req := &http.Request{
		Method:     http.MethodConnect,
		URL:        &url.URL{Host: addr},
		Host:       addr,
		ProtoMajor: 1,
		ProtoMinor: 1,
		Header:     make(http.Header),
	}
	req.Header.Set("Proxy-Connection", "keep-alive")

	if c.User != nil {
		s := c.User.String()
		if _, set := c.User.Password(); !set {
			s += ":"
		}
		req.Header.Set("Proxy-Authorization",
			"Basic "+base64.StdEncoding.EncodeToString([]byte(s)))
	}

	if err := req.Write(conn); err != nil {
		return nil, err
	}

	if Debug {
		dump, _ := httputil.DumpRequest(req, false)
		log.Log(string(dump))
	}

	resp, err := http.ReadResponse(bufio.NewReader(conn), req)
	if err != nil {
		return nil, err
	}

	if Debug {
		dump, _ := httputil.DumpResponse(resp, false)
		log.Log(string(dump))
	}

	if resp.StatusCode != http.StatusOK {
		return nil, fmt.Errorf("%s", resp.Status)
	}

	return conn, nil
}

type httpHandler struct {
	options *HandlerOptions
}

// HTTPHandler creates a server Handler for HTTP proxy server.
func HTTPHandler(opts ...HandlerOption) Handler {
	h := &httpHandler{
		options: &HandlerOptions{},
	}
	for _, opt := range opts {
		opt(h.options)
	}
	return h
}

func (h *httpHandler) Handle(conn net.Conn) {
	defer conn.Close()

	req, err := http.ReadRequest(bufio.NewReader(conn))
	if err != nil {
		log.Logf("[http] %s - %s : %s", conn.RemoteAddr(), conn.LocalAddr(), err)
		return
	}

	if Debug {
		log.Logf("[http] %s %s - %s %s", req.Method, conn.RemoteAddr(), req.Host, req.Proto)
		dump, _ := httputil.DumpRequest(req, false)
		log.Logf(string(dump))
	}

	if req.Method == "PRI" && req.ProtoMajor == 2 {
		log.Logf("[http] %s <- %s : Not an HTTP2 server", conn.RemoteAddr(), req.Host)
		resp := "HTTP/1.1 400 Bad Request\r\n" +
			"Proxy-Agent: gost/" + Version + "\r\n\r\n"
		conn.Write([]byte(resp))
		return
	}

	u, p, _ := basicProxyAuth(req.Header.Get("Proxy-Authorization"))
	if Debug && (u != "" || p != "") {
		log.Logf("[http] %s - %s : Authorization: '%s' '%s'", conn.RemoteAddr(), req.Host, u, p)
	}
	if !authenticate(u, p, h.options.Users...) {
		log.Logf("[http] %s <- %s : proxy authentication required", conn.RemoteAddr(), req.Host)
		resp := "HTTP/1.1 407 Proxy Authentication Required\r\n" +
			"Proxy-Authenticate: Basic realm=\"gost\"\r\n" +
			"Proxy-Agent: gost/" + Version + "\r\n\r\n"
		conn.Write([]byte(resp))
		return
	}

	req.Header.Del("Proxy-Authorization")
	req.Header.Del("Proxy-Connection")

	if !Can("tcp", req.Host, h.options.Whitelist, h.options.Blacklist) {
		log.Logf("[http] Unauthorized to tcp connect to %s", req.Host)
		b := []byte("HTTP/1.1 403 Forbidden\r\n" +
			"Proxy-Agent: gost/" + Version + "\r\n\r\n")
		conn.Write(b)
		if Debug {
			log.Logf("[http] %s <- %s\n%s", conn.RemoteAddr(), req.Host, string(b))
		}
		return
	}

	// forward http request
	lastNode := h.options.Chain.LastNode()
	if req.Method != http.MethodConnect && lastNode.Protocol == "http" {
		h.forwardRequest(conn, req)
		return
	}

	host := req.Host
	if !strings.Contains(req.Host, ":") {
		host += ":80"
	}
	cc, err := h.options.Chain.Dial(host)
	if err != nil {
		log.Logf("[http] %s -> %s : %s", conn.RemoteAddr(), req.Host, err)

		b := []byte("HTTP/1.1 503 Service unavailable\r\n" +
			"Proxy-Agent: gost/" + Version + "\r\n\r\n")
		if Debug {
			log.Logf("[http] %s <- %s\n%s", conn.RemoteAddr(), req.Host, string(b))
		}
		conn.Write(b)
		return
	}
	defer cc.Close()

	if req.Method == http.MethodConnect {
		b := []byte("HTTP/1.1 200 Connection established\r\n" +
			"Proxy-Agent: gost/" + Version + "\r\n\r\n")
		if Debug {
			log.Logf("[http] %s <- %s\n%s", conn.RemoteAddr(), req.Host, string(b))
		}
		conn.Write(b)
	} else {
		req.Header.Del("Proxy-Connection")

		if err = req.Write(cc); err != nil {
			log.Logf("[http] %s -> %s : %s", conn.RemoteAddr(), req.Host, err)
			return
		}
	}

	log.Logf("[http] %s <-> %s", cc.LocalAddr(), req.Host)
	transport(conn, cc)
	log.Logf("[http] %s >-< %s", cc.LocalAddr(), req.Host)
}

func (h *httpHandler) forwardRequest(conn net.Conn, req *http.Request) {
	if h.options.Chain.IsEmpty() {
		return
	}
	lastNode := h.options.Chain.LastNode()

	cc, err := h.options.Chain.Conn()
	if err != nil {
		log.Logf("[http] %s -> %s : %s", conn.RemoteAddr(), lastNode.Addr, err)

		b := []byte("HTTP/1.1 503 Service unavailable\r\n" +
			"Proxy-Agent: gost/" + Version + "\r\n\r\n")
		if Debug {
			log.Logf("[http] %s <- %s\n%s", conn.RemoteAddr(), lastNode.Addr, string(b))
		}
		conn.Write(b)
		return
	}
	defer cc.Close()

	if lastNode.User != nil {
		s := lastNode.User.String()
		if _, set := lastNode.User.Password(); !set {
			s += ":"
		}
		req.Header.Set("Proxy-Authorization",
			"Basic "+base64.StdEncoding.EncodeToString([]byte(s)))
	}

	cc.SetWriteDeadline(time.Now().Add(WriteTimeout))
	if err = req.WriteProxy(cc); err != nil {
		log.Logf("[http] %s -> %s : %s", conn.RemoteAddr(), req.Host, err)
		return
	}
	cc.SetWriteDeadline(time.Time{})

	log.Logf("[http] %s <-> %s", conn.RemoteAddr(), req.Host)
	transport(conn, cc)
	log.Logf("[http] %s >-< %s", conn.RemoteAddr(), req.Host)
	return
}

func basicProxyAuth(proxyAuth string) (username, password string, ok bool) {
	if proxyAuth == "" {
		return
	}

<<<<<<< HEAD
	valid := false
	u, p, _ := basicProxyAuth(req.Header.Get("Proxy-Authorization"))
	for _, user := range s.Base.Node.Users {
		username := user.Username()
		password, _ := user.Password()
		if (u == username && p == password) ||
			(u == username && password == "") ||
			(username == "" && p == password) {
			valid = true
			break
		}
	}
	if len(s.Base.Node.Users) > 0 && !valid {
		glog.V(LWARNING).Infof("[http2] %s <- %s : proxy authentication required", req.RemoteAddr, target)
		w.Header().Set("Proxy-Authenticate", "Basic realm=\"gost\"")
		w.WriteHeader(http.StatusProxyAuthRequired)
=======
	if !strings.HasPrefix(proxyAuth, "Basic ") {
>>>>>>> b54bf25a
		return
	}
	c, err := base64.StdEncoding.DecodeString(strings.TrimPrefix(proxyAuth, "Basic "))
	if err != nil {
		return
	}
	cs := string(c)
	s := strings.IndexByte(cs, ':')
	if s < 0 {
		return
	}

	return cs[:s], cs[s+1:], true
}

func authenticate(username, password string, users ...*url.Userinfo) bool {
	if len(users) == 0 {
		return true
	}

	for _, user := range users {
		u := user.Username()
		p, _ := user.Password()
		if (u == username && p == password) ||
			(u == username && p == "") ||
			(u == "" && p == password) {
			return true
		}
	}
	return false
}<|MERGE_RESOLUTION|>--- conflicted
+++ resolved
@@ -228,26 +228,7 @@
 		return
 	}
 
-<<<<<<< HEAD
-	valid := false
-	u, p, _ := basicProxyAuth(req.Header.Get("Proxy-Authorization"))
-	for _, user := range s.Base.Node.Users {
-		username := user.Username()
-		password, _ := user.Password()
-		if (u == username && p == password) ||
-			(u == username && password == "") ||
-			(username == "" && p == password) {
-			valid = true
-			break
-		}
-	}
-	if len(s.Base.Node.Users) > 0 && !valid {
-		glog.V(LWARNING).Infof("[http2] %s <- %s : proxy authentication required", req.RemoteAddr, target)
-		w.Header().Set("Proxy-Authenticate", "Basic realm=\"gost\"")
-		w.WriteHeader(http.StatusProxyAuthRequired)
-=======
 	if !strings.HasPrefix(proxyAuth, "Basic ") {
->>>>>>> b54bf25a
 		return
 	}
 	c, err := base64.StdEncoding.DecodeString(strings.TrimPrefix(proxyAuth, "Basic "))
