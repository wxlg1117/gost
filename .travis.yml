--- conflicted
+++ resolved
@@ -1,12 +1,7 @@
 language: go
 sudo: false
 go:
-<<<<<<< HEAD
-  - 1.8
-  - 1.9
-=======
   - 1.x
->>>>>>> 484aa888
 
 install: true
 script:
