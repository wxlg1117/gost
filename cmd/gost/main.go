package main

import (
	"bufio"
	"crypto/tls"
	"crypto/x509"
	"encoding/json"
	"errors"
	"flag"
	"fmt"
	"io/ioutil"
	"net"
	"net/url"
	"os"
	"runtime"
	"strconv"
	"strings"
	"time"

	"github.com/ginuerzh/gost"
	"github.com/go-log/log"
)

var (
	options struct {
		chainNodes, serveNodes stringList
		debugMode              bool
	}
)

func init() {
	var (
		configureFile string
		printVersion  bool
	)

	flag.Var(&options.chainNodes, "F", "forward address, can make a forward chain")
	flag.Var(&options.serveNodes, "L", "listen address, can listen on multiple ports")
	flag.StringVar(&configureFile, "C", "", "configure file")
	flag.BoolVar(&options.debugMode, "D", false, "enable debug log")
	flag.BoolVar(&printVersion, "V", false, "print version")
	flag.Parse()

	if err := loadConfigureFile(configureFile); err != nil {
		log.Log(err)
		os.Exit(1)
	}

	if flag.NFlag() == 0 {
		flag.PrintDefaults()
		os.Exit(0)
	}

	if printVersion {
		fmt.Fprintf(os.Stderr, "gost %s (%s)\n", gost.Version, runtime.Version())
		os.Exit(0)
	}

	gost.Debug = options.debugMode
}

func main() {
	chain, err := initChain()
	if err != nil {
		log.Log(err)
		os.Exit(1)
	}
	if err := serve(chain); err != nil {
		log.Log(err)
		os.Exit(1)
	}
	select {}
}

func initChain() (*gost.Chain, error) {
	chain := gost.NewChain()
	for _, ns := range options.chainNodes {
		node, err := gost.ParseNode(ns)
		if err != nil {
			return nil, err
		}

		serverName, _, _ := net.SplitHostPort(node.Addr)
		if serverName == "" {
			serverName = "localhost" // default server name
		}

<<<<<<< HEAD
	var wg sync.WaitGroup
	for _, ns := range options.ServeNodes {
		serverNode, err := gost.ParseProxyNode(ns, true) // isServeNode == true
=======
		rootCAs, err := loadCA(node.Values.Get("ca"))
>>>>>>> b54bf25a
		if err != nil {
			return nil, err
		}
		tlsCfg := &tls.Config{
			ServerName:         serverName,
			InsecureSkipVerify: !toBool(node.Values.Get("scure")),
			RootCAs:            rootCAs,
		}
		var tr gost.Transporter
		switch node.Transport {
		case "tls":
			tr = gost.TLSTransporter()
		case "ws":
			wsOpts := &gost.WSOptions{}
			wsOpts.EnableCompression = toBool(node.Values.Get("compression"))
			wsOpts.ReadBufferSize, _ = strconv.Atoi(node.Values.Get("rbuf"))
			wsOpts.WriteBufferSize, _ = strconv.Atoi(node.Values.Get("wbuf"))
			node.HandshakeOptions = append(node.HandshakeOptions,
				gost.WSOptionsHandshakeOption(wsOpts),
			)
			tr = gost.WSTransporter(nil)
		case "wss":
			tr = gost.WSSTransporter(nil)
		case "kcp":
			if !chain.IsEmpty() {
				return nil, errors.New("KCP must be the first node in the proxy chain")
			}
			config, err := parseKCPConfig(node.Values.Get("c"))
			if err != nil {
				log.Log("[kcp]", err)
			}
			node.HandshakeOptions = append(node.HandshakeOptions,
				gost.KCPConfigHandshakeOption(config),
			)
			tr = gost.KCPTransporter(nil)
		case "ssh":
			if node.Protocol == "direct" || node.Protocol == "remote" || node.Protocol == "forward" {
				tr = gost.SSHForwardTransporter()
			} else {
				tr = gost.SSHTunnelTransporter()
			}

			node.DialOptions = append(node.DialOptions,
				gost.ChainDialOption(chain),
			)
			chain = gost.NewChain() // cutoff the chain for multiplex
		case "quic":
			if !chain.IsEmpty() {
				return nil, errors.New("QUIC must be the first node in the proxy chain")
			}
			config := &gost.QUICConfig{
				TLSConfig: tlsCfg,
				KeepAlive: toBool(node.Values.Get("keepalive")),
			}
			node.HandshakeOptions = append(node.HandshakeOptions,
				gost.QUICConfigHandshakeOption(config),
			)
			tr = gost.QUICTransporter(nil)
		case "http2":
			tr = gost.HTTP2Transporter(nil)
			node.DialOptions = append(node.DialOptions,
				gost.ChainDialOption(chain),
			)
			chain = gost.NewChain() // cutoff the chain for multiplex
		case "h2":
			tr = gost.H2Transporter(nil)
			node.DialOptions = append(node.DialOptions,
				gost.ChainDialOption(chain),
			)
			chain = gost.NewChain() // cutoff the chain for multiplex
		case "h2c":
			tr = gost.H2CTransporter()
			node.DialOptions = append(node.DialOptions,
				gost.ChainDialOption(chain),
			)
			chain = gost.NewChain() // cutoff the chain for multiplex
		case "obfs4":
			if err := gost.Obfs4Init(node, false); err != nil {
				return nil, err
			}
			tr = gost.Obfs4Transporter()
		default:
			tr = gost.TCPTransporter()
		}

		var connector gost.Connector
		switch node.Protocol {
		case "http2":
			connector = gost.HTTP2Connector(node.User)
		case "socks", "socks5":
			connector = gost.SOCKS5Connector(node.User)
		case "socks4":
			connector = gost.SOCKS4Connector()
		case "socks4a":
			connector = gost.SOCKS4AConnector()
		case "ss":
			connector = gost.ShadowConnector(node.User)
		case "direct", "forward":
			connector = gost.SSHDirectForwardConnector()
		case "remote":
			connector = gost.SSHRemoteForwardConnector()
		case "http":
			fallthrough
		default:
			node.Protocol = "http" // default protocol is HTTP
			connector = gost.HTTPConnector(node.User)
		}

		node.DialOptions = append(node.DialOptions,
			gost.TimeoutDialOption(gost.DialTimeout),
		)

		interval, _ := strconv.Atoi(node.Values.Get("ping"))
		node.HandshakeOptions = append(node.HandshakeOptions,
			gost.AddrHandshakeOption(node.Addr),
			gost.UserHandshakeOption(node.User),
			gost.TLSConfigHandshakeOption(tlsCfg),
			gost.IntervalHandshakeOption(time.Duration(interval)*time.Second),
		)
		node.Client = &gost.Client{
			Connector:   connector,
			Transporter: tr,
		}
		chain.AddNode(node)
	}

	return chain, nil
}

func serve(chain *gost.Chain) error {
	for _, ns := range options.serveNodes {
		node, err := gost.ParseNode(ns)
		if err != nil {
			return err
		}
		users, err := parseUsers(node.Values.Get("secrets"))
		if err != nil {
			return err
		}
		if node.User != nil {
			users = append(users, node.User)
		}
		tlsCfg, _ := tlsConfig(node.Values.Get("cert"), node.Values.Get("key"))

		var ln gost.Listener
		switch node.Transport {
		case "tls":
			ln, err = gost.TLSListener(node.Addr, tlsCfg)
		case "ws":
			wsOpts := &gost.WSOptions{}
			wsOpts.EnableCompression = toBool(node.Values.Get("compression"))
			wsOpts.ReadBufferSize, _ = strconv.Atoi(node.Values.Get("rbuf"))
			wsOpts.WriteBufferSize, _ = strconv.Atoi(node.Values.Get("wbuf"))
			ln, err = gost.WSListener(node.Addr, wsOpts)
		case "wss":
			wsOpts := &gost.WSOptions{}
			wsOpts.EnableCompression = toBool(node.Values.Get("compression"))
			wsOpts.ReadBufferSize, _ = strconv.Atoi(node.Values.Get("rbuf"))
			wsOpts.WriteBufferSize, _ = strconv.Atoi(node.Values.Get("wbuf"))
			ln, err = gost.WSSListener(node.Addr, tlsCfg, wsOpts)
		case "kcp":
			config, err := parseKCPConfig(node.Values.Get("c"))
			if err != nil {
				log.Log("[kcp]", err)
			}
			ln, err = gost.KCPListener(node.Addr, config)
		case "ssh":
			config := &gost.SSHConfig{
				Users:     users,
				TLSConfig: tlsCfg,
			}
			if node.Protocol == "forward" {
				ln, err = gost.TCPListener(node.Addr)
			} else {
				ln, err = gost.SSHTunnelListener(node.Addr, config)
			}
		case "quic":
			config := &gost.QUICConfig{
				TLSConfig: tlsCfg,
				KeepAlive: toBool(node.Values.Get("keepalive")),
			}
			timeout, _ := strconv.Atoi(node.Values.Get("timeout"))
			config.Timeout = time.Duration(timeout) * time.Second
			ln, err = gost.QUICListener(node.Addr, config)
		case "http2":
			ln, err = gost.HTTP2Listener(node.Addr, tlsCfg)
		case "h2":
			ln, err = gost.H2Listener(node.Addr, tlsCfg)
		case "h2c":
			ln, err = gost.H2CListener(node.Addr)
		case "obfs4":
			if err = gost.Obfs4Init(node, true); err != nil {
				return err
			}
			ln, err = gost.Obfs4Listener(node.Addr)
		case "tcp":
			ln, err = gost.TCPListener(node.Addr)
		case "rtcp":
			if chain.LastNode().Protocol == "forward" && chain.LastNode().Transport == "ssh" {
				chain.Nodes()[len(chain.Nodes())-1].Client.Connector = gost.SSHRemoteForwardConnector()
			}
			ln, err = gost.TCPRemoteForwardListener(node.Addr, chain)
		case "udp":
			ttl, _ := strconv.Atoi(node.Values.Get("ttl"))
			ln, err = gost.UDPDirectForwardListener(node.Addr, time.Duration(ttl)*time.Second)
		case "rudp":
			ttl, _ := strconv.Atoi(node.Values.Get("ttl"))
			ln, err = gost.UDPRemoteForwardListener(node.Addr, chain, time.Duration(ttl)*time.Second)
		case "redirect":
			ln, err = gost.TCPListener(node.Addr)
		case "ssu":
			ttl, _ := strconv.Atoi(node.Values.Get("ttl"))
			ln, err = gost.ShadowUDPListener(node.Addr, node.User, time.Duration(ttl)*time.Second)
		default:
			ln, err = gost.TCPListener(node.Addr)
		}
		if err != nil {
			return err
		}

		var whitelist, blacklist *gost.Permissions
		if node.Values.Get("whitelist") != "" {
			if whitelist, err = gost.ParsePermissions(node.Values.Get("whitelist")); err != nil {
				return err
			}
		} else {
			// By default allow for everyting
			whitelist, _ = gost.ParsePermissions("*:*:*")
		}

		if node.Values.Get("blacklist") != "" {
			if blacklist, err = gost.ParsePermissions(node.Values.Get("blacklist")); err != nil {
				return err
			}
		} else {
			// By default block nothing
			blacklist, _ = gost.ParsePermissions("")
		}

		var handlerOptions []gost.HandlerOption

		handlerOptions = append(handlerOptions,
			gost.AddrHandlerOption(node.Addr),
			gost.ChainHandlerOption(chain),
			gost.UsersHandlerOption(users...),
			gost.TLSConfigHandlerOption(tlsCfg),
			gost.WhitelistHandlerOption(whitelist),
			gost.BlacklistHandlerOption(blacklist),
		)
		var handler gost.Handler
		switch node.Protocol {
		case "http2":
			handler = gost.HTTP2Handler(handlerOptions...)
		case "socks", "socks5":
			handler = gost.SOCKS5Handler(handlerOptions...)
		case "socks4", "socks4a":
			handler = gost.SOCKS4Handler(handlerOptions...)
		case "ss":
			handler = gost.ShadowHandler(handlerOptions...)
		case "http":
			handler = gost.HTTPHandler(handlerOptions...)
		case "tcp":
			handler = gost.TCPDirectForwardHandler(node.Remote, handlerOptions...)
		case "rtcp":
			handler = gost.TCPRemoteForwardHandler(node.Remote, handlerOptions...)
		case "udp":
			handler = gost.UDPDirectForwardHandler(node.Remote, handlerOptions...)
		case "rudp":
			handler = gost.UDPRemoteForwardHandler(node.Remote, handlerOptions...)
		case "forward":
			handler = gost.SSHForwardHandler(handlerOptions...)
		case "redirect":
			handler = gost.TCPRedirectHandler(handlerOptions...)
		case "ssu":
			handler = gost.ShadowUDPdHandler(handlerOptions...)
		default:
			handler = gost.AutoHandler(handlerOptions...)
		}
		go new(gost.Server).Serve(ln, handler)
	}

	return nil
}

// Load the certificate from cert and key files, will use the default certificate if the provided info are invalid.
func tlsConfig(certFile, keyFile string) (*tls.Config, error) {
	if certFile == "" {
		certFile = "cert.pem"
	}
	if keyFile == "" {
		keyFile = "key.pem"
	}
	cert, err := tls.LoadX509KeyPair(certFile, keyFile)
	if err != nil {
		return nil, err
	}
	return &tls.Config{Certificates: []tls.Certificate{cert}}, nil
}

func loadCA(caFile string) (cp *x509.CertPool, err error) {
	if caFile == "" {
		return
	}
	cp = x509.NewCertPool()
	data, err := ioutil.ReadFile(caFile)
	if err != nil {
		return nil, err
	}
	if !cp.AppendCertsFromPEM(data) {
		return nil, errors.New("AppendCertsFromPEM failed")
	}
	return
}

func loadConfigureFile(configureFile string) error {
	if configureFile == "" {
		return nil
	}
	content, err := ioutil.ReadFile(configureFile)
	if err != nil {
		return err
	}
	if err := json.Unmarshal(content, &options); err != nil {
		return err
	}
	return nil
}

type stringList []string

func (l *stringList) String() string {
	return fmt.Sprintf("%s", *l)
}
func (l *stringList) Set(value string) error {
	*l = append(*l, value)
	return nil
}

func toBool(s string) bool {
	if b, _ := strconv.ParseBool(s); b {
		return b
	}
	n, _ := strconv.Atoi(s)
	return n > 0
}

func parseKCPConfig(configFile string) (*gost.KCPConfig, error) {
	if configFile == "" {
		return nil, nil
	}
	file, err := os.Open(configFile)
	if err != nil {
		return nil, err
	}
	defer file.Close()

	config := &gost.KCPConfig{}
	if err = json.NewDecoder(file).Decode(config); err != nil {
		return nil, err
	}
	return config, nil
}

func parseUsers(authFile string) (users []*url.Userinfo, err error) {
	if authFile == "" {
		return
	}

	file, err := os.Open(authFile)
	if err != nil {
		return
	}
	scanner := bufio.NewScanner(file)
	for scanner.Scan() {
		line := strings.TrimSpace(scanner.Text())
		if line == "" || strings.HasPrefix(line, "#") {
			continue
		}

		s := strings.SplitN(line, " ", 2)
		if len(s) == 1 {
			users = append(users, url.User(strings.TrimSpace(s[0])))
		} else if len(s) == 2 {
			users = append(users, url.UserPassword(strings.TrimSpace(s[0]), strings.TrimSpace(s[1])))
		}
	}

	err = scanner.Err()
	return
}<|MERGE_RESOLUTION|>--- conflicted
+++ resolved
@@ -85,13 +85,7 @@
 			serverName = "localhost" // default server name
 		}
 
-<<<<<<< HEAD
-	var wg sync.WaitGroup
-	for _, ns := range options.ServeNodes {
-		serverNode, err := gost.ParseProxyNode(ns, true) // isServeNode == true
-=======
 		rootCAs, err := loadCA(node.Values.Get("ca"))
->>>>>>> b54bf25a
 		if err != nil {
 			return nil, err
 		}
